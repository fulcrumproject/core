--- conflicted
+++ resolved
@@ -22,8 +22,6 @@
       schema:
         type: integer
         default: 20
-<<<<<<< HEAD
-=======
     - name: sort
       in: query
       schema:
@@ -59,7 +57,6 @@
         items:
           $ref: "../components/schemas/common.yaml#/properties.UUID"
       description: Filter by agent type ID (can specify multiple values)
->>>>>>> 8613186f
   responses:
     "200":
       description: A paginated list of agents
