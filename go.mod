module github.com/fulcrumproject/core

go 1.24.0

require (
	github.com/coreos/go-oidc/v3 v3.14.1
	github.com/fulcrumproject/utils v0.0.0-20250620084911-aa05426555fe
	github.com/go-chi/chi/v5 v5.2.1
	github.com/go-chi/render v1.0.3
	github.com/go-playground/validator/v10 v10.26.0
	github.com/google/uuid v1.6.0
	github.com/stretchr/testify v1.10.0
	github.com/wI2L/jsondiff v0.7.0
	gorm.io/driver/postgres v1.6.0
	gorm.io/gorm v1.30.0
)

require (
<<<<<<< HEAD
	github.com/coreos/go-oidc/v3 v3.14.1 // indirect
=======
>>>>>>> 8780f70e
	github.com/gabriel-vasile/mimetype v1.4.9 // indirect
	github.com/go-jose/go-jose/v4 v4.1.0 // indirect
	github.com/go-playground/locales v0.14.1 // indirect
	github.com/go-playground/universal-translator v0.18.1 // indirect
<<<<<<< HEAD
=======
	github.com/jinzhu/copier v0.4.0 // indirect
>>>>>>> 8780f70e
	github.com/joho/godotenv v1.5.1 // indirect
	github.com/leodido/go-urn v1.4.0 // indirect
	github.com/orandin/slog-gorm v1.4.0 // indirect
	golang.org/x/net v0.41.0 // indirect
	golang.org/x/oauth2 v0.30.0 // indirect
	golang.org/x/sys v0.33.0 // indirect
<<<<<<< HEAD
	gorm.io/datatypes v1.2.5 // indirect
=======
>>>>>>> 8780f70e
)

require (
	filippo.io/edwards25519 v1.1.0 // indirect
	github.com/ajg/form v1.5.1 // indirect
	github.com/davecgh/go-spew v1.1.1 // indirect
<<<<<<< HEAD
	github.com/fulcrumproject/commons v1.8.0
=======
>>>>>>> 8780f70e
	github.com/go-sql-driver/mysql v1.9.3 // indirect
	github.com/jackc/pgpassfile v1.0.0 // indirect
	github.com/jackc/pgservicefile v0.0.0-20240606120523-5a60cdf6a761 // indirect
	github.com/jackc/pgx/v5 v5.7.5 // indirect
	github.com/jackc/puddle/v2 v2.2.2 // indirect
	github.com/jinzhu/inflection v1.0.0 // indirect
	github.com/jinzhu/now v1.1.5 // indirect
	github.com/kr/text v0.2.0 // indirect
	github.com/lib/pq v1.10.9
	github.com/pmezard/go-difflib v1.0.0 // indirect
	github.com/rogpeppe/go-internal v1.14.1 // indirect
	github.com/tidwall/gjson v1.18.0 // indirect
	github.com/tidwall/match v1.1.1 // indirect
	github.com/tidwall/pretty v1.2.1 // indirect
	github.com/tidwall/sjson v1.2.5 // indirect
	golang.org/x/crypto v0.39.0 // indirect
	golang.org/x/sync v0.15.0 // indirect
	golang.org/x/text v0.26.0 // indirect
	gopkg.in/yaml.v3 v3.0.1 // indirect
	gorm.io/driver/mysql v1.6.0 // indirect
)<|MERGE_RESOLUTION|>--- conflicted
+++ resolved
@@ -11,43 +11,29 @@
 	github.com/google/uuid v1.6.0
 	github.com/stretchr/testify v1.10.0
 	github.com/wI2L/jsondiff v0.7.0
+	gorm.io/datatypes v1.2.5
 	gorm.io/driver/postgres v1.6.0
 	gorm.io/gorm v1.30.0
 )
 
 require (
-<<<<<<< HEAD
-	github.com/coreos/go-oidc/v3 v3.14.1 // indirect
-=======
->>>>>>> 8780f70e
 	github.com/gabriel-vasile/mimetype v1.4.9 // indirect
 	github.com/go-jose/go-jose/v4 v4.1.0 // indirect
 	github.com/go-playground/locales v0.14.1 // indirect
 	github.com/go-playground/universal-translator v0.18.1 // indirect
-<<<<<<< HEAD
-=======
 	github.com/jinzhu/copier v0.4.0 // indirect
->>>>>>> 8780f70e
 	github.com/joho/godotenv v1.5.1 // indirect
 	github.com/leodido/go-urn v1.4.0 // indirect
 	github.com/orandin/slog-gorm v1.4.0 // indirect
 	golang.org/x/net v0.41.0 // indirect
 	golang.org/x/oauth2 v0.30.0 // indirect
 	golang.org/x/sys v0.33.0 // indirect
-<<<<<<< HEAD
-	gorm.io/datatypes v1.2.5 // indirect
-=======
->>>>>>> 8780f70e
 )
 
 require (
 	filippo.io/edwards25519 v1.1.0 // indirect
 	github.com/ajg/form v1.5.1 // indirect
 	github.com/davecgh/go-spew v1.1.1 // indirect
-<<<<<<< HEAD
-	github.com/fulcrumproject/commons v1.8.0
-=======
->>>>>>> 8780f70e
 	github.com/go-sql-driver/mysql v1.9.3 // indirect
 	github.com/jackc/pgpassfile v1.0.0 // indirect
 	github.com/jackc/pgservicefile v0.0.0-20240606120523-5a60cdf6a761 // indirect
